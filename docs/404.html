<!DOCTYPE html>
<html>
<head>
  <meta charset="utf-8">
  <title>AuditReady</title>
  <script type="text/javascript">
    // Single Page Apps for GitHub Pages
    // MIT License
    // https://github.com/rafgraph/spa-github-pages
    // This script takes the current url and converts the path and query
    // string into just a query string, and then redirects the browser
    // to the new url with only a query string and hash fragment,
    // e.g. https://www.foo.tld/one/two?a=b&c=d#qwe, becomes
    // https://www.foo.tld/?/one/two&a=b~and~c=d#qwe
    // Note: this 404.html file must be at least 512 bytes for it to work
    // with Internet Explorer (it is currently > 512 bytes)

    // If you're creating a Project Pages site and NOT using a custom domain,
    // then set pathSegmentsToKeep to 1 (enterprise users may need to set it to > 1).
    // This way the code will only replace the route part of the path, and not
    // the real directory in which the app resides, for example:
    // https://username.github.io/repo-name/one/two?a=b&c=d#qwe becomes
    // https://username.github.io/repo-name/?/one/two&a=b~and~c=d#qwe
    // Otherwise, leave pathSegmentsToKeep as 0.
    var pathSegmentsToKeep = 1;

<<<<<<< HEAD
    var l = window.location;
    l.replace(
      l.protocol + '//' + l.hostname + (l.port ? ':' + l.port : '') +
      l.pathname.split('/').slice(0, 1 + pathSegmentsToKeep).join('/') + '/?/' +
      l.pathname.slice(1).split('/').slice(pathSegmentsToKeep).join('/').replace(/&/g, '~and~') +
      (l.search ? '&' + l.search.slice(1).replace(/&/g, '~and~') : '') +
      l.hash
    );
  </script>
</head>
<body>
  <h1>Redirecting...</h1>
  <p>If you're not redirected automatically, <a href="https://seriouz85.github.io/audit-readiness-hub/">click here</a>.</p>
</body>
=======
    <!-- Start Single Page Apps for GitHub Pages -->
    <script type="text/javascript">
      // Single Page Apps for GitHub Pages
      // MIT License
      // https://github.com/rafgraph/spa-github-pages
      // This script checks to see if a redirect is present in the query string,
      // converts it back into the correct url and adds it to the
      // browser's history using window.history.replaceState(...),
      // which won't cause the browser to attempt to load the new url.
      // When the single page app is loaded further down in this file,
      // the correct url will be waiting in the browser's history for
      // the single page app to route accordingly.
      (function(l) {
        if (l.search[1] === '/' ) {
          var decoded = l.search.slice(1).split('&').map(function(s) { 
            return s.replace(/~and~/g, '&')
          }).join('?');
          window.history.replaceState(null, null,
              l.pathname.slice(0, -1) + decoded + l.hash
          );
        }
      }(window.location))
    </script>
    <!-- End Single Page Apps for GitHub Pages -->
    <script type="module" crossorigin src="/audit-readiness-hub/assets/index-BvGrfnGX.js"></script>
    <link rel="modulepreload" crossorigin href="/audit-readiness-hub/assets/vendor-Bhl69pWo.js">
    <link rel="stylesheet" crossorigin href="/audit-readiness-hub/assets/index-CaKX6Jzf.css">
  </head>

  <body>
    <div id="root"></div>
  </body>
>>>>>>> a7b52ebf
</html> <|MERGE_RESOLUTION|>--- conflicted
+++ resolved
@@ -1,76 +1,68 @@
 <!DOCTYPE html>
-<html>
-<head>
-  <meta charset="utf-8">
-  <title>AuditReady</title>
-  <script type="text/javascript">
-    // Single Page Apps for GitHub Pages
-    // MIT License
-    // https://github.com/rafgraph/spa-github-pages
-    // This script takes the current url and converts the path and query
-    // string into just a query string, and then redirects the browser
-    // to the new url with only a query string and hash fragment,
-    // e.g. https://www.foo.tld/one/two?a=b&c=d#qwe, becomes
-    // https://www.foo.tld/?/one/two&a=b~and~c=d#qwe
-    // Note: this 404.html file must be at least 512 bytes for it to work
-    // with Internet Explorer (it is currently > 512 bytes)
+<html lang="en">
+  <head>
+    <meta charset="UTF-8" />
+    <link rel="icon" type="image/svg+xml" href="/audit-readiness-hub/favicon.ico" />
+    <meta name="description" content="AuditReady - Modern Compliance Management Platform" />
+    <meta name="author" content="AuditReady" />
+    <meta name="viewport" content="width=device-width, initial-scale=1.0" />
+    
+    <!-- Open Graph / Social Media Meta Tags -->
+    <meta property="og:title" content="AuditReady - Security Compliance Platform" />
+    <meta property="og:description" content="Transform your compliance journey with AuditReady - the intelligent platform designed for modern security teams." />
+    <meta property="og:type" content="website" />
+    <meta property="og:url" content="https://seriouz85.github.io/audit-readiness-hub/" />
+    <meta property="og:image" content="https://seriouz85.github.io/audit-readiness-hub/og-image.svg" />
+    <meta property="og:image:width" content="1200" />
+    <meta property="og:image:height" content="630" />
+    
+    <!-- Twitter Card Meta Tags -->
+    <meta name="twitter:card" content="summary_large_image" />
+    <meta name="twitter:site" content="@auditready" />
+    <meta name="twitter:title" content="AuditReady - Security Compliance Platform" />
+    <meta name="twitter:description" content="Transform your compliance journey with AuditReady - the intelligent platform designed for modern security teams." />
+    <meta name="twitter:image" content="https://seriouz85.github.io/audit-readiness-hub/og-image.svg" />
+    
+    <title>AuditReady</title>
 
-    // If you're creating a Project Pages site and NOT using a custom domain,
-    // then set pathSegmentsToKeep to 1 (enterprise users may need to set it to > 1).
-    // This way the code will only replace the route part of the path, and not
-    // the real directory in which the app resides, for example:
-    // https://username.github.io/repo-name/one/two?a=b&c=d#qwe becomes
-    // https://username.github.io/repo-name/?/one/two&a=b~and~c=d#qwe
-    // Otherwise, leave pathSegmentsToKeep as 0.
-    var pathSegmentsToKeep = 1;
+    <!-- D3 and D3-org-chart -->
+    <script src="https://d3js.org/d3.v7.min.js"></script>
+    <script src="https://cdn.jsdelivr.net/npm/d3-org-chart@3.1.1/build/d3-org-chart.min.js"></script>
 
-<<<<<<< HEAD
-    var l = window.location;
-    l.replace(
-      l.protocol + '//' + l.hostname + (l.port ? ':' + l.port : '') +
-      l.pathname.split('/').slice(0, 1 + pathSegmentsToKeep).join('/') + '/?/' +
-      l.pathname.slice(1).split('/').slice(pathSegmentsToKeep).join('/').replace(/&/g, '~and~') +
-      (l.search ? '&' + l.search.slice(1).replace(/&/g, '~and~') : '') +
-      l.hash
-    );
-  </script>
-</head>
-<body>
-  <h1>Redirecting...</h1>
-  <p>If you're not redirected automatically, <a href="https://seriouz85.github.io/audit-readiness-hub/">click here</a>.</p>
-</body>
-=======
     <!-- Start Single Page Apps for GitHub Pages -->
     <script type="text/javascript">
       // Single Page Apps for GitHub Pages
       // MIT License
       // https://github.com/rafgraph/spa-github-pages
-      // This script checks to see if a redirect is present in the query string,
-      // converts it back into the correct url and adds it to the
-      // browser's history using window.history.replaceState(...),
-      // which won't cause the browser to attempt to load the new url.
-      // When the single page app is loaded further down in this file,
-      // the correct url will be waiting in the browser's history for
-      // the single page app to route accordingly.
-      (function(l) {
-        if (l.search[1] === '/' ) {
-          var decoded = l.search.slice(1).split('&').map(function(s) { 
-            return s.replace(/~and~/g, '&')
-          }).join('?');
-          window.history.replaceState(null, null,
-              l.pathname.slice(0, -1) + decoded + l.hash
-          );
-        }
-      }(window.location))
+      // This script takes the current url and converts the path and query
+      // string into just a query string, and then redirects the browser
+      // to the new url with only a query string and hash fragment,
+      // e.g. https://www.foo.tld/one/two?a=b&c=d#qwe, becomes
+      // https://www.foo.tld/?/one/two&a=b~and~c=d#qwe
+      // Note: this 404.html file must be at least 512 bytes for it to work
+      // with Internet Explorer (it is currently > 512 bytes)
+
+      // If you're creating a Project Pages site and NOT using a custom domain,
+      // then set pathSegmentsToKeep to 1 (enterprise users may need to set it to > 1).
+      // This way the code will only replace the route part of the path, and not
+      // the real directory in which the app resides, for example:
+      // https://username.github.io/repo-name/one/two?a=b&c=d#qwe becomes
+      // https://username.github.io/repo-name/?/one/two&a=b~and~c=d#qwe
+      // Otherwise, leave pathSegmentsToKeep as 0.
+      var pathSegmentsToKeep = 1;
+
+      var l = window.location;
+      l.replace(
+        l.protocol + '//' + l.hostname + (l.port ? ':' + l.port : '') +
+        l.pathname.split('/').slice(0, 1 + pathSegmentsToKeep).join('/') + '/?/' +
+        l.pathname.slice(1).split('/').slice(pathSegmentsToKeep).join('/').replace(/&/g, '~and~') +
+        (l.search ? '&' + l.search.slice(1).replace(/&/g, '~and~') : '') +
+        l.hash
+      );
     </script>
-    <!-- End Single Page Apps for GitHub Pages -->
-    <script type="module" crossorigin src="/audit-readiness-hub/assets/index-BvGrfnGX.js"></script>
-    <link rel="modulepreload" crossorigin href="/audit-readiness-hub/assets/vendor-Bhl69pWo.js">
-    <link rel="stylesheet" crossorigin href="/audit-readiness-hub/assets/index-CaKX6Jzf.css">
   </head>
-
   <body>
-    <div id="root"></div>
+    <h1>Redirecting...</h1>
+    <p>If you're not redirected automatically, <a href="https://seriouz85.github.io/audit-readiness-hub/">click here</a>.</p>
   </body>
->>>>>>> a7b52ebf
 </html> 